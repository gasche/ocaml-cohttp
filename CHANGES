0.12.0 (trunk):
* Remove link-time dependency on camlp4 via META fixes (#127).
* The `has_body` function in the Request and Response modules now
  explicitly signals when the body size is unknown, to help deal with
* Add `Body.map` and `Body.as_pipe` to work with HTTP bodies more easily.
* Move all the module type signatures into `Cohttp.S`.
* [lwt] Remove the `Cohttp_lwt.Server.server` type synonym to `t`.
<<<<<<< HEAD
* [async] In the Async server, do not close the Reader too early.
=======
* Improve `cohttp_server_lwt` and `cohttp_server_async` directory listings (#158)
* Fix `Cohttp_async.resolve_local_file` directory traversal vulnerability (#158)
* `cohttp_server_lwt` and `cohttp_server_async` now return better errors (#158)
>>>>>>> b539e55a

0.11.2 (2014-04-21)
* Fix build by add a missing build-deps in _oasis.

0.11.1 (2014-04-17):
* Remove an errant async_ssl reference left in the _oasis file that is
  now handled by the Conduit library (#116).
* Add an Lwt-based SimpleHTTPServer equivalent as `cohttp-server-lwt` (#108).
* `Cohttp.Connection.t` now exposes sexp accessor functions (#117).

0.11.0 (2014-04-01):
* Remove dependency on `ocaml-re` in order to make library POSIX thread-safe.
* Shift most of the connection handling logic out to a Conduit library that
  worries about which SSL library to use, and fails if SSL is not available.
* Add Async-SSL support for both client and server (#102).
* Add Lwt-SSL support for the server side (the client side existed before).
* Fix buggy Async chunked POST handling.

0.10.0 (2014-03-02):
* Interface change: The `Request` and `Response` module types now explictly
  signal `Eof` and `Invalid` (for errors), to help the backend distinguish them.
* Interface change: Unify HTTP body handling across backends into a `Cohttp.Body`
  module.  This is extended by Async/Lwt implementations with their specific
  ways of handling bodies (Pipes for Async, or Lwt_stream for Lwt).
* [lwt] Interface change: HTTP client calls now raise Lwt exceptions rather
  than return an option type.  This permits better error handling in Lwt.
* [lwt] Interface change: The `Server` callback now always provides a `body`
  argument, since `Cohttp_lwt_body` now explicitly supports empty bodys.
* Add `Cohttp.Header.is_keep_alive` to test if a connection should be reused.
* [lwt] Respect the `keep-alive` header in the server request handling.
* [async] Add a `Body` that takes a `Pipe` or a `string`, similarly to Lwt.
* Install `cohttp-server` binary even if tests are disabled.
* Begin an `examples` directory with some simple uses of the library.

0.9.16 (2014-01-30):
* Add some module type equalities in `Cohttp_lwt_unix` so that
  `Cohttp_lwt_unix.Server.Request.IO.ic` can be equivalen to `Lwt_io.input_channel`.
* Add sexp converters to most Cohttp types (#83).
* Improve Travis tests to cover more upstream users of Cohttp.
* Refactor build flags to let the portable Lwt-core be built independently of Lwt.unix.

0.9.15 (2014-01-11):
* Remove `Cohttp_mirage` libraries, which have now moved to `mirage/mirage-http-*` on GitHub.
* Add an "HTTP only" `Cookie` attribute (#69).
* Fix parsing of cookies with `=` in the values (#71).
* Add `Max-age` support for cookies (#70).
* Make the `Response` record fields mutable to match the `Request` (#67).
* Fix compilation with Async 109.58.00 (#77).
* Make Header handling case-insensitive (by forcing lowercase) (#75).
* Remove the `>>` operator as it was unused and had incorrect precedence (#79).

0.9.14 (2013-12-15):
* Install a `cohttp-server` binary that serves local directory contents via a web server (#54).
* Add a `flush` function to the `IO` module type and implement in Lwt/Async/Mirage.
* Add option `flush` support in the Async and Lwt responders (#52).
* Autogenerate HTTP codes from @citricsquid's JSON representation of the HTTP RFCs.
* Always set `TCP_NODELAY` for Lwt/Unix server sockets for low-latency responses (#58).
* Added a Server-Side Events test-case from the HTML5 Doctor. See `lib_test/README.md`.
* Async.Server response now takes an optional `body` rather than a mandatory `body option` (#62).
* Regenerate build system using OASIS 0.4.0.

0.9.13 (2013-12-10):
* The `cohttp.lwt-core` is now installed as an OS-independent Lwt library.
* Add support for Mirage 1.0, via `cohttp.mirage-unix` and `cohttp.mirage-xen`.
* Add a new `Cohttp.Connection` module to manage server's connections identifiers.
* Share the same configuration type for the different server implementations.
* Add `Accept_types` module to the `Cohttp` pack.

0.9.12 (2013-11-28):
* Improve documentation for `Cohttp.Header`.
* Expose Fieldslib setters and getters for most of the `Cohttp` types (#38).
* `Cohttp.Set_cookie.t` is no longer an abstract type to make it easier to update (#38).
* [Lwt] ignore SIGPIPE unconditionally if using the Lwt/Unix module (#37).
* Rename `Cookie` creation parameters for consistency (interface breaking, see #44).
* Fix transfer-length detection (regression from 0.9.11 in #42).
* Add Merin editor file (#41).

0.9.11 (2013-10-27):
* Request module: When sending a request, add the port information in the host header field if available.
* Request module: When parsing a request, add scheme, host and port information in the uri.
* TCP server: When creating the socket for the server, do not force PF_INET6 but take the sockaddr value.
* Add HTTP OPTIONS method.
* Use getaddrinfo instead of gethostbyname for DNS resolution.
* Async: improve HTTP/1.0 support (#35).
* Build with debug symbols, binary annotations by default.
* Add Travis CI test scripts.

0.9.10 (2013-06-21):
* Add `set-cookie` header extraction functions for clients that read cookies.
* Explicitly flush the debug output when the `COHTTP_DEBUG` env variable is set.
* [async] Add client head/post/patch/delete methods.
* [lwt] Client.head no longer returns a response body, just the metadata.
* [lwt] Do not send chunked encoding headers with GET/DELETE requests that have no body.

0.9.9 (2013-06-12):
* Disable the mirage executable test as it was building too aggressively and breaking builds.

0.9.8 (2013-05-24):
* Lwt interface change: Rewrite Lwt backends to share code, and remove duplicate function calls from Uri.
* Depend on `Uri` 1.3.8+ as it exposes the parameter query functions now removed from `Request`.
* Do not depend on Cstruct in core library, as only Mirage needs it.
* Remove `Cohttp_async.body` type alias and just use `string Pipe.Reader.t` for more explicit types.

0.9.7 (2013-05-10):
* Attach a GC finaliser to the Lwt client to ensure that even an HTTP body isnt consumed, the socket will eventually be closed (#11).
* Add an Async.Server interface, and revise the Client interface to be more in line with Core standards.
* Add 422 Unprocessable Entity code.
* Refactor modules better across Lwt/Async, but incompatible with earlier releases for Async (Lwt is unchanged at present).
* Add user agent string and User-Agent header helper function
* The git history of this release is full of adventures in parameterised monads and refactoring, but this isn't in the actual release. Yet.

0.9.6 (2013-03-18):
* Depend on Async (>= 109.12.00), which has an incompatible API with earlier versions.
* Rearrange core library files for `obuild` support.

0.9.5 (2012-12-29):
* Fix cookie parsing to retrieve the correct header.
* Update to `mirage-net` 0.5.0 API (based on cstruct 0.6.0).

0.9.4 (2012-12-19):
* Add Lwt `respond_redirect` and `respond_need_auth` helpers.
* Add enough Basic authorization support to serve a password-protected website.
* Fix Lwt file serving to not throw exception on trying to serve a directory.
* Port Async interface to 108.07.00 or higher (incompatible
  with earlier versions).

0.9.3 (2012-10-27):
* Add basic cookie support back to the portable library.
* `Cohttp_lwt.Client.post_form` now uses non-chunked encoding for
  the POST instead of chunked.
* Various improvements and tests for the pipelined Lwt Client.callv
* If an Lwt callback does not consume a body, ensure it has
  been drained by the API to prevent future pipelines from stalls.
* Fix handling of Lwt server non-empty POST bodies.
* Map the `put` functions to HTTP PUT instead of POST.

0.9.2 (2012-09-20):
* Add Request.get_param to extract a singleton key from queries.
* Fix chunked encoding handling when short reads occur.
* Install HTML documentation for all enabled drivers.
* Use ocaml-uri-1.3.2 interface for query parsing.
* Lwt: Add Server.respond_file and resolve_file for the Unix
  library to make it easier to serve static files.
* Lwt: Server.respond_not_found takes an optional Uri.t now.

0.9.1 (2012-09-11):
* Functorise for Async, Lwt_unix and Mirage.
* Use URI and Re libraries to not need Str any more.
* More robust parsing for various HTTP headers.

0.9.0 (2012-08-01):
* Initial public release.<|MERGE_RESOLUTION|>--- conflicted
+++ resolved
@@ -5,13 +5,10 @@
 * Add `Body.map` and `Body.as_pipe` to work with HTTP bodies more easily.
 * Move all the module type signatures into `Cohttp.S`.
 * [lwt] Remove the `Cohttp_lwt.Server.server` type synonym to `t`.
-<<<<<<< HEAD
 * [async] In the Async server, do not close the Reader too early.
-=======
 * Improve `cohttp_server_lwt` and `cohttp_server_async` directory listings (#158)
 * Fix `Cohttp_async.resolve_local_file` directory traversal vulnerability (#158)
 * `cohttp_server_lwt` and `cohttp_server_async` now return better errors (#158)
->>>>>>> b539e55a
 
 0.11.2 (2014-04-21)
 * Fix build by add a missing build-deps in _oasis.
